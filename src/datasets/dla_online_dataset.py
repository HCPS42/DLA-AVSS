from pathlib import Path

import numpy as np
import torch
from tqdm.auto import tqdm

from src.datasets.base_dataset import BaseDataset
from src.utils.io_utils import ROOT_PATH, read_json


class DLAOnlineDataset(BaseDataset):
    """
    Dataset for DLA course assignment.
    """

    def __init__(self, dir, part="train", *args, **kwargs):
        """
        Args:
            dir (str): Path to the custom directory.
            part (str): Partition name.
        """
        assert part in ("train", "val")

        self.dir = ROOT_PATH / Path(dir)
        index_path = self._get_index_path(part)

        if index_path.exists():
            index = read_json(str(index_path))
        else:
            raise ValueError("No index. Run scripts/create_index.py first.")

        super().__init__(index, *args, **kwargs)

    @staticmethod
    def _assert_index_is_valid(index):
        pass

<<<<<<< HEAD
    def _create_index(self, part: str, ratio=None) -> list:
        """
        Args:
            part (str): Partition name.
        Returns:
            index (list[dict]): list, containing dict for each element of
                the dataset. The dict has required metadata information,
                such as label and object path.
        """
        # we mix samples only from original train set
        audio_path = self.dir / "audio" / "train"

        speakers = {}
        for file in tqdm(os.listdir(audio_path / "mix"), desc="creating index ..."):
            speaker_1_id = file.split("_")[0]
            speaker_2_id = file.split("_")[1].split(".")[0]

            speaker_1_path = audio_path / "s1" / file
            speaker_2_path = audio_path / "s2" / file
            mouth_1_path = self.dir / "mouths" / (speaker_1_id + ".npz")
            mouth_2_path = self.dir / "mouths" / (speaker_2_id + ".npz")
            visual_1_path = self.dir / "visual_embeddings" / (speaker_1_id + ".npz")
            visual_2_path = self.dir / "visual_embeddings" / (speaker_2_id + ".npz")

            speakers[speaker_1_id] = {
                "speaker_path": str(speaker_1_path),
                "mouth_path": str(mouth_1_path),
                "visual_path": str(visual_1_path),
            }

            speakers[speaker_2_id] = {
                "speaker_path": str(speaker_2_path),
                "mouth_path": str(mouth_2_path),
                "visual_path": str(visual_2_path),
            }

        print("splitting ...")
        train_index, val_index = self._random_split(list(speakers.values()), ratio)

        write_json(train_index, self._get_index_path("train"))
        write_json(val_index, self._get_index_path("val"))

        if part == "train":
            return train_index
        else:
            return val_index

=======
>>>>>>> 93da9c7e
    def _get_index_path(self, part):
        return self.dir / f"{part}_online_index.json"

    def __getitem__(self, ind):
        i, j = self._get_pair(ind)

        def get_object(idx, num):
            data_dict = dict(self._index[idx])
            data_dict[f"speaker_{num}_wav"] = self.load_object(
                data_dict["speaker_path"]
            )
            data_dict[f"mouth_{num}_npz"] = self.load_object(data_dict["mouth_path"])
            data_dict[f"visual_{num}_emb"] = self.load_object(data_dict["visual_path"])

            return data_dict

        data_dict = {}
        data_dict.update(get_object(i, 1))
        data_dict.update(get_object(j, 2))

        instance_data = self.preprocess_data(data_dict)

        instance_data["mix_wav"] = (
            instance_data["speaker_1_wav"] + instance_data["speaker_2_wav"]
        )
<<<<<<< HEAD

        data_dict["mix_visual"] = np.stack(
            (data_dict["visual_1_emb"], data_dict["visual_2_emb"]), axis=0
        )
=======
>>>>>>> 93da9c7e

        return instance_data

    def __len__(self):
        return len(self._index) ** 2

    def _get_pair(self, ind):
        return np.unravel_index(ind, (len(self._index), len(self._index)))<|MERGE_RESOLUTION|>--- conflicted
+++ resolved
@@ -1,11 +1,12 @@
 from pathlib import Path
+import os
 
 import numpy as np
 import torch
 from tqdm.auto import tqdm
 
 from src.datasets.base_dataset import BaseDataset
-from src.utils.io_utils import ROOT_PATH, read_json
+from src.utils.io_utils import ROOT_PATH, read_json, write_json
 
 
 class DLAOnlineDataset(BaseDataset):
@@ -35,7 +36,6 @@
     def _assert_index_is_valid(index):
         pass
 
-<<<<<<< HEAD
     def _create_index(self, part: str, ratio=None) -> list:
         """
         Args:
@@ -83,8 +83,6 @@
         else:
             return val_index
 
-=======
->>>>>>> 93da9c7e
     def _get_index_path(self, part):
         return self.dir / f"{part}_online_index.json"
 
@@ -110,13 +108,10 @@
         instance_data["mix_wav"] = (
             instance_data["speaker_1_wav"] + instance_data["speaker_2_wav"]
         )
-<<<<<<< HEAD
 
         data_dict["mix_visual"] = np.stack(
             (data_dict["visual_1_emb"], data_dict["visual_2_emb"]), axis=0
         )
-=======
->>>>>>> 93da9c7e
 
         return instance_data
 
